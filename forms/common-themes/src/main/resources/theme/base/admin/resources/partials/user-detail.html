--- conflicted
+++ resolved
@@ -1,136 +1,129 @@
-<div class="col-sm-9 col-md-10 col-sm-push-3 col-md-push-2">
-    <ol class="breadcrumb">
-        <li><a href="#/realms/{{realm.realm}}/users">Users</a></li>
-        <li data-ng-hide="create">{{user.username}}</li>
-        <li data-ng-show="create">Add User</li>
-    </ol>
-
-<<<<<<< HEAD
-    <h1 data-ng-hide="create">
-        {{user.username|capitalize}}
-        <i id="removeUser" style="padding-left: 20px" class="pficon pficon-delete" data-ng-show="!create && access.manageUsers && !changed" data-ng-click="remove()"></i>
-    </h1>
-=======
-    <h1 data-ng-hide="create">{{user.username|capitalize}}<i class="pficon pficon-delete clickable" data-ng-show="!create && access.manageUsers && !changed"
-    	data-ng-click="remove()"></i></h1>
->>>>>>> 9de81a0b
-    <h1 data-ng-show="create">Add User</h1>
-
-    <kc-tabs-user></kc-tabs-user>
-
-    <form class="form-horizontal" name="userForm" novalidate kc-read-only="!access.manageUsers">
-
-        <fieldset class="border-top">
-            <div class="form-group">
-                <label class="col-md-2 control-label"for="id">ID</label>
-                <div class="col-md-6">
-                    <input class="form-control" type="text" id="id" name="id" data-ng-model="user.id" autofocus data-ng-readonly="true">
-                </div>
-            </div>
-            
-            <div class="form-group">
-                <label class="col-md-2 control-label"for="id">Created at</label>
-                <div class="col-md-6">
-                    {{user.createdTimestamp|date:'shortDate'}}&nbsp;{{user.createdTimestamp|date:'mediumTime'}}
-                </div>
-            </div>
-
-            <div class="form-group">
-                <label class="col-md-2 control-label"for="username">Username <span class="required" data-ng-show="create">*</span></label>
-                <div class="col-md-6">
-                    <!-- Characters >,<,/,\ are forbidden in username -->
-                    <input class="form-control" type="text" id="username" name="username" data-ng-model="user.username" autofocus
-                           required ng-pattern="/^[^\<\>\\\/]*$/" data-ng-readonly="!editUsername">
-                </div>
-            </div>
-
-
-            <div class="form-group">
-                <label class="col-md-2 control-label" for="email">Email</label>
-
-                <div class="col-md-6">
-                    <input class="form-control" type="email" name="email" id="email"
-                           data-ng-model="user.email">
-                </div>
-            </div>
-            <div class="form-group">
-                <label class="col-md-2 control-label" for="firstName">First Name</label>
-
-                <div class="col-md-6">
-                    <input class="form-control" type="text" name="firstName" id="firstName"
-                           data-ng-model="user.firstName">
-                </div>
-            </div>
-            <div class="form-group">
-                <label class="col-md-2 control-label" for="lastName">Last Name</label>
-
-                <div class="col-md-6">
-                    <input class="form-control" type="text" name="lastName" id="lastName"
-                           data-ng-model="user.lastName">
-                </div>
-            </div>
-
-            <div class="form-group clearfix block">
-                <label class="col-md-2 control-label" for="userEnabled">User Enabled</label>
-                <div class="col-md-6">
-                    <input ng-model="user.enabled" name="userEnabled" id="userEnabled" ng-disabled="!access.manageUsers" onoffswitch />
-                </div>
-                <kc-tooltip>A disabled user cannot login.</kc-tooltip>
-            </div>
-            <div class="form-group clearfix block" data-ng-show="!create && user.federationLink">
-                <label class="col-md-2 control-label" for="userEnabled">Federation Link</label>
-                <div class="col-md-6">
-                    <a href="{{federationLink}}">{{federationLinkName}}</a>
-                </div>
-            </div>
-            <div class="form-group clearfix block">
-                <label class="col-md-2 control-label" for="emailVerified">Email verified</label>
-                <div class="col-md-6">
-                    <input ng-model="user.emailVerified" name="emailVerified" id="emailVerified" ng-disabled="!access.manageUsers" onoffswitch />
-                </div>
-                <kc-tooltip>Has the user's email been verified?</kc-tooltip>
-            </div>
-            <div class="form-group clearfix">
-                <label class="col-md-2 control-label" for="reqActions">Required User Actions</label>
-
-                <div class="col-md-6">
-                    <select ui-select2 id="reqActions" ng-model="user.requiredActions" data-placeholder="Select an action..." multiple>
-                        <option ng-repeat="action in userReqActionList" value="{{action.alias}}">{{action.name}}</option>
-                    </select>
-                </div>
-                <kc-tooltip>Require an action when the user logs in. 'Verify email' sends an email to the user to verify their email address.  'Update profile' requires user to enter in new personal information.  'Update password' requires user to enter in a new password.  'Configure TOTP' requires setup of a mobile password generator.</kc-tooltip>
-            </div>
-            <div class="form-group clearfix" data-ng-if="realm.internationalizationEnabled">
-                <label class="col-md-2 control-label" for="locale">Locale</label>
-                <div class="col-md-6">
-                    <div>
-                        <select class="form-control" id="locale"
-                                ng-model="user.attributes.locale"
-                                ng-options="o as o for o in realm.supportedLocales">
-                            <option value="" disabled selected>Select one...</option>
-                        </select>
-                    </div>
-                </div>
-            </div>
-        </fieldset>
-
-        <div data-ng-include data-src="resourceUrl + '/partials/user-attribute-entry.html'"></div>
-
-
-        <div class="form-group">
-            <div class="col-md-10 col-md-offset-2" data-ng-show="create && access.manageUsers">
-                <button kc-save data-ng-show="changed">Save</button>
-                <button kc-cancel data-ng-click="cancel()">Cancel</button>
-            </div>
-
-            <div class="col-md-10 col-md-offset-2" data-ng-show="!create">
-                <button kc-save  data-ng-show="access.manageUsers && changed">Save</button>
-                <button kc-reset data-ng-show="access.manageUsers && changed">Cancel</button>
-                <button data-ng-show="access.impersonation" class="btn btn-default" data-ng-click="impersonate()" tooltip="Login as this user.  If user is in same realm as you, your current login session will be logged out before you are logged in as this user.">Impersonate</button>
-            </div>
-        </div>
-
-    </form>
-</div>
-
-<kc-menu></kc-menu>
+<div class="col-sm-9 col-md-10 col-sm-push-3 col-md-push-2">
+    <ol class="breadcrumb">
+        <li><a href="#/realms/{{realm.realm}}/users">Users</a></li>
+        <li data-ng-hide="create">{{user.username}}</li>
+        <li data-ng-show="create">Add User</li>
+    </ol>
+
+    <h1 data-ng-hide="create">{{user.username|capitalize}}<i id="removeUser" class="pficon pficon-delete clickable" data-ng-show="!create && access.manageUsers && !changed"
+    	data-ng-click="remove()"></i></h1>
+    <h1 data-ng-show="create">Add User</h1>
+
+    <kc-tabs-user></kc-tabs-user>
+
+    <form class="form-horizontal" name="userForm" novalidate kc-read-only="!access.manageUsers">
+
+        <fieldset class="border-top">
+            <div class="form-group">
+                <label class="col-md-2 control-label"for="id">ID</label>
+                <div class="col-md-6">
+                    <input class="form-control" type="text" id="id" name="id" data-ng-model="user.id" autofocus data-ng-readonly="true">
+                </div>
+            </div>
+            
+            <div class="form-group">
+                <label class="col-md-2 control-label"for="id">Created at</label>
+                <div class="col-md-6">
+                    {{user.createdTimestamp|date:'shortDate'}}&nbsp;{{user.createdTimestamp|date:'mediumTime'}}
+                </div>
+            </div>
+
+            <div class="form-group">
+                <label class="col-md-2 control-label"for="username">Username <span class="required" data-ng-show="create">*</span></label>
+                <div class="col-md-6">
+                    <!-- Characters >,<,/,\ are forbidden in username -->
+                    <input class="form-control" type="text" id="username" name="username" data-ng-model="user.username" autofocus
+                           required ng-pattern="/^[^\<\>\\\/]*$/" data-ng-readonly="!editUsername">
+                </div>
+            </div>
+
+
+            <div class="form-group">
+                <label class="col-md-2 control-label" for="email">Email</label>
+
+                <div class="col-md-6">
+                    <input class="form-control" type="email" name="email" id="email"
+                           data-ng-model="user.email">
+                </div>
+            </div>
+            <div class="form-group">
+                <label class="col-md-2 control-label" for="firstName">First Name</label>
+
+                <div class="col-md-6">
+                    <input class="form-control" type="text" name="firstName" id="firstName"
+                           data-ng-model="user.firstName">
+                </div>
+            </div>
+            <div class="form-group">
+                <label class="col-md-2 control-label" for="lastName">Last Name</label>
+
+                <div class="col-md-6">
+                    <input class="form-control" type="text" name="lastName" id="lastName"
+                           data-ng-model="user.lastName">
+                </div>
+            </div>
+
+            <div class="form-group clearfix block">
+                <label class="col-md-2 control-label" for="userEnabled">User Enabled</label>
+                <div class="col-md-6">
+                    <input ng-model="user.enabled" name="userEnabled" id="userEnabled" ng-disabled="!access.manageUsers" onoffswitch />
+                </div>
+                <kc-tooltip>A disabled user cannot login.</kc-tooltip>
+            </div>
+            <div class="form-group clearfix block" data-ng-show="!create && user.federationLink">
+                <label class="col-md-2 control-label" for="userEnabled">Federation Link</label>
+                <div class="col-md-6">
+                    <a href="{{federationLink}}">{{federationLinkName}}</a>
+                </div>
+            </div>
+            <div class="form-group clearfix block">
+                <label class="col-md-2 control-label" for="emailVerified">Email verified</label>
+                <div class="col-md-6">
+                    <input ng-model="user.emailVerified" name="emailVerified" id="emailVerified" ng-disabled="!access.manageUsers" onoffswitch />
+                </div>
+                <kc-tooltip>Has the user's email been verified?</kc-tooltip>
+            </div>
+            <div class="form-group clearfix">
+                <label class="col-md-2 control-label" for="reqActions">Required User Actions</label>
+
+                <div class="col-md-6">
+                    <select ui-select2 id="reqActions" ng-model="user.requiredActions" data-placeholder="Select an action..." multiple>
+                        <option ng-repeat="action in userReqActionList" value="{{action.alias}}">{{action.name}}</option>
+                    </select>
+                </div>
+                <kc-tooltip>Require an action when the user logs in. 'Verify email' sends an email to the user to verify their email address.  'Update profile' requires user to enter in new personal information.  'Update password' requires user to enter in a new password.  'Configure TOTP' requires setup of a mobile password generator.</kc-tooltip>
+            </div>
+            <div class="form-group clearfix" data-ng-if="realm.internationalizationEnabled">
+                <label class="col-md-2 control-label" for="locale">Locale</label>
+                <div class="col-md-6">
+                    <div>
+                        <select class="form-control" id="locale"
+                                ng-model="user.attributes.locale"
+                                ng-options="o as o for o in realm.supportedLocales">
+                            <option value="" disabled selected>Select one...</option>
+                        </select>
+                    </div>
+                </div>
+            </div>
+        </fieldset>
+
+        <div data-ng-include data-src="resourceUrl + '/partials/user-attribute-entry.html'"></div>
+
+
+        <div class="form-group">
+            <div class="col-md-10 col-md-offset-2" data-ng-show="create && access.manageUsers">
+                <button kc-save data-ng-show="changed">Save</button>
+                <button kc-cancel data-ng-click="cancel()">Cancel</button>
+            </div>
+
+            <div class="col-md-10 col-md-offset-2" data-ng-show="!create">
+                <button kc-save  data-ng-show="access.manageUsers && changed">Save</button>
+                <button kc-reset data-ng-show="access.manageUsers && changed">Cancel</button>
+                <button data-ng-show="access.impersonation" class="btn btn-default" data-ng-click="impersonate()" tooltip="Login as this user.  If user is in same realm as you, your current login session will be logged out before you are logged in as this user.">Impersonate</button>
+            </div>
+        </div>
+
+    </form>
+</div>
+
+<kc-menu></kc-menu>