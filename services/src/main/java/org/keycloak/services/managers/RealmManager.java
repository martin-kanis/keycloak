--- conflicted
+++ resolved
@@ -1,495 +1,220 @@
-package org.keycloak.services.managers;
-
-import org.jboss.logging.Logger;
-import org.keycloak.exportimport.util.ExportImportUtils;
-import org.keycloak.exportimport.util.ImportUtils;
-import org.keycloak.models.AccountRoles;
-import org.keycloak.models.AdminRoles;
-import org.keycloak.models.ApplicationModel;
-import org.keycloak.Config;
-import org.keycloak.models.Constants;
-import org.keycloak.models.KeycloakSession;
-import org.keycloak.models.ModelProvider;
-import org.keycloak.models.RealmModel;
-import org.keycloak.models.RoleModel;
-import org.keycloak.models.UserModel;
-import org.keycloak.models.UserSessionProvider;
-import org.keycloak.models.utils.KeycloakModelUtils;
-import org.keycloak.models.utils.RepresentationToModel;
-import org.keycloak.representations.idm.RealmAuditRepresentation;
-import org.keycloak.representations.idm.RealmRepresentation;
-import java.util.Collections;
-import java.util.HashSet;
-import java.util.List;
-
-/**
- * Per request object
- *
- * @author <a href="mailto:bill@burkecentral.com">Bill Burke</a>
- * @version $Revision: 1 $
- */
-public class RealmManager {
-    protected static final Logger logger = Logger.getLogger(RealmManager.class);
-
-    protected KeycloakSession session;
-    protected ModelProvider model;
-    protected String contextPath = "";
-
-    public String getContextPath() {
-        return contextPath;
-    }
-
-    public void setContextPath(String contextPath) {
-        this.contextPath = contextPath;
-    }
-
-    public RealmManager(KeycloakSession session) {
-        this.session = session;
-        this.model = session.model();
-    }
-
-    public KeycloakSession getSession() {
-        return session;
-    }
-
-    public RealmModel getKeycloakAdminstrationRealm() {
-        return getRealm(Config.getAdminRealm());
-    }
-
-    public RealmModel getRealm(String id) {
-        return model.getRealm(id);
-    }
-
-    public RealmModel getRealmByName(String name) {
-        return model.getRealmByName(name);
-    }
-
-    public RealmModel createRealm(String name) {
-        return createRealm(name, name);
-    }
-
-    public RealmModel createRealm(String id, String name) {
-        if (id == null) id = KeycloakModelUtils.generateId();
-        RealmModel realm = model.createRealm(id, name);
-        realm.setName(name);
-
-        // setup defaults
-        setupRealmDefaults(realm);
-
-        setupMasterAdminManagement(realm);
-        setupRealmAdminManagement(realm);
-        setupAccountManagement(realm);
-        setupAdminConsole(realm);
-
-        realm.setAuditListeners(Collections.singleton("jboss-logging"));
-
-        return realm;
-    }
-
-    protected void setupAdminConsole(RealmModel realm) {
-        ApplicationModel adminConsole = realm.getApplicationByName(Constants.ADMIN_CONSOLE_APPLICATION);
-        if (adminConsole == null) adminConsole = new ApplicationManager(this).createApplication(realm, Constants.ADMIN_CONSOLE_APPLICATION);
-        String baseUrl = contextPath + "/admin/" + realm.getName() + "/console";
-        adminConsole.setBaseUrl(baseUrl + "/index.html");
-        adminConsole.setEnabled(true);
-        adminConsole.setPublicClient(true);
-        adminConsole.addRedirectUri(baseUrl + "/*");
-
-        RoleModel adminRole;
-        if (realm.getName().equals(Config.getAdminRealm())) {
-            adminRole = realm.getRole(AdminRoles.ADMIN);
-        } else {
-            String realmAdminApplicationName = getRealmAdminApplicationName(realm);
-            ApplicationModel realmAdminApp = realm.getApplicationByName(realmAdminApplicationName);
-            adminRole = realmAdminApp.getRole(AdminRoles.REALM_ADMIN);
-        }
-        adminConsole.addScopeMapping(adminRole);
-    }
-
-    public String getRealmAdminApplicationName(RealmModel realm) {
-        return "realm-management";
-    }
-
-
-
-    protected void setupRealmDefaults(RealmModel realm) {
-        // brute force
-        realm.setBruteForceProtected(false); // default settings off for now todo set it on
-        realm.setMaxFailureWaitSeconds(900);
-        realm.setMinimumQuickLoginWaitSeconds(60);
-        realm.setWaitIncrementSeconds(60);
-        realm.setQuickLoginCheckMilliSeconds(1000);
-        realm.setMaxDeltaTimeSeconds(60 * 60 * 12); // 12 hours
-        realm.setFailureFactor(30);
-    }
-
-    public boolean removeRealm(RealmModel realm) {
-        boolean removed = model.removeRealm(realm.getId());
-        if (removed) {
-            new ApplicationManager(this).removeApplication(getKeycloakAdminstrationRealm(), realm.getMasterAdminApp());
-
-            UserSessionProvider sessions = session.sessions();
-            if (sessions != null) {
-                sessions.onRealmRemoved(realm);
-            }
-        }
-        return removed;
-    }
-
-    public void updateRealmAudit(RealmAuditRepresentation rep, RealmModel realm) {
-        realm.setAuditEnabled(rep.isAuditEnabled());
-        realm.setAuditExpiration(rep.getAuditExpiration() != null ? rep.getAuditExpiration() : 0);
-        if (rep.getAuditListeners() != null) {
-            realm.setAuditListeners(new HashSet<String>(rep.getAuditListeners()));
-        }
-    }
-
-<<<<<<< HEAD
-
-
-=======
-    // Should be RealmManager moved to model/api instead of referencing methods this way?
->>>>>>> 09a336c7
-    private void setupMasterAdminManagement(RealmModel realm) {
-        ImportUtils.setupMasterAdminManagement(model, realm);
-    }
-
-    private void setupRealmAdminManagement(RealmModel realm) {
-        if (realm.getName().equals(Config.getAdminRealm())) { return; } // don't need to do this for master realm
-
-        ApplicationManager applicationManager = new ApplicationManager(new RealmManager(session));
-
-        String realmAdminApplicationName = getRealmAdminApplicationName(realm);
-        ApplicationModel realmAdminApp = realm.getApplicationByName(realmAdminApplicationName);
-        if (realmAdminApp == null) {
-            realmAdminApp = applicationManager.createApplication(realm, realmAdminApplicationName);
-        }
-        RoleModel adminRole = realmAdminApp.addRole(AdminRoles.REALM_ADMIN);
-        realmAdminApp.setBearerOnly(true);
-
-        for (String r : AdminRoles.ALL_REALM_ROLES) {
-            RoleModel role = realmAdminApp.addRole(r);
-            adminRole.addCompositeRole(role);
-        }
-    }
-
-
-    private void setupAccountManagement(RealmModel realm) {
-        ApplicationModel application = realm.getApplicationNameMap().get(Constants.ACCOUNT_MANAGEMENT_APP);
-        if (application == null) {
-            application = new ApplicationManager(this).createApplication(realm, Constants.ACCOUNT_MANAGEMENT_APP);
-            application.setEnabled(true);
-            String base = contextPath + "/realms/" + realm.getName() + "/account";
-            String redirectUri = base + "/*";
-            application.addRedirectUri(redirectUri);
-            application.setBaseUrl(base);
-
-            for (String role : AccountRoles.ALL) {
-                application.addDefaultRole(role);
-            }
-        }
-    }
-
-    public RealmModel importRealm(RealmRepresentation rep) {
-        String id = rep.getId();
-        if (id == null) {
-            id = KeycloakModelUtils.generateId();
-        }
-        RealmModel realm = createRealm(id, rep.getRealm());
-        importRealm(rep, realm);
-        return realm;
-    }
-
-    public void importRealm(RealmRepresentation rep, RealmModel newRealm) {
-<<<<<<< HEAD
-        newRealm.setName(rep.getRealm());
-        if (rep.isEnabled() != null) newRealm.setEnabled(rep.isEnabled());
-        if (rep.isSocial() != null) newRealm.setSocial(rep.isSocial());
-        if (rep.isBruteForceProtected() != null) newRealm.setBruteForceProtected(rep.isBruteForceProtected());
-        if (rep.getMaxFailureWaitSeconds() != null) newRealm.setMaxFailureWaitSeconds(rep.getMaxFailureWaitSeconds());
-        if (rep.getMinimumQuickLoginWaitSeconds() != null) newRealm.setMinimumQuickLoginWaitSeconds(rep.getMinimumQuickLoginWaitSeconds());
-        if (rep.getWaitIncrementSeconds() != null) newRealm.setWaitIncrementSeconds(rep.getWaitIncrementSeconds());
-        if (rep.getQuickLoginCheckMilliSeconds() != null) newRealm.setQuickLoginCheckMilliSeconds(rep.getQuickLoginCheckMilliSeconds());
-        if (rep.getMaxDeltaTimeSeconds() != null) newRealm.setMaxDeltaTimeSeconds(rep.getMaxDeltaTimeSeconds());
-        if (rep.getFailureFactor() != null) newRealm.setFailureFactor(rep.getFailureFactor());
-
-        if (rep.getNotBefore() != null) newRealm.setNotBefore(rep.getNotBefore());
-
-        if (rep.getAccessTokenLifespan() != null) newRealm.setAccessTokenLifespan(rep.getAccessTokenLifespan());
-        else newRealm.setAccessTokenLifespan(300);
-
-        if (rep.getSsoSessionIdleTimeout() != null) newRealm.setSsoSessionIdleTimeout(rep.getSsoSessionIdleTimeout());
-        else newRealm.setSsoSessionIdleTimeout(600);
-        if (rep.getSsoSessionMaxLifespan() != null) newRealm.setSsoSessionMaxLifespan(rep.getSsoSessionMaxLifespan());
-        else newRealm.setSsoSessionMaxLifespan(36000);
-
-        if (rep.getAccessCodeLifespan() != null) newRealm.setAccessCodeLifespan(rep.getAccessCodeLifespan());
-        else newRealm.setAccessCodeLifespan(60);
-
-        if (rep.getAccessCodeLifespanUserAction() != null)
-            newRealm.setAccessCodeLifespanUserAction(rep.getAccessCodeLifespanUserAction());
-        else newRealm.setAccessCodeLifespanUserAction(300);
-
-        if (rep.isSslNotRequired() != null) newRealm.setSslNotRequired(rep.isSslNotRequired());
-        if (rep.isPasswordCredentialGrantAllowed() != null) newRealm.setPasswordCredentialGrantAllowed(rep.isPasswordCredentialGrantAllowed());
-        if (rep.isRegistrationAllowed() != null) newRealm.setRegistrationAllowed(rep.isRegistrationAllowed());
-        if (rep.isRememberMe() != null) newRealm.setRememberMe(rep.isRememberMe());
-        if (rep.isVerifyEmail() != null) newRealm.setVerifyEmail(rep.isVerifyEmail());
-        if (rep.isResetPasswordAllowed() != null) newRealm.setResetPasswordAllowed(rep.isResetPasswordAllowed());
-        if (rep.isUpdateProfileOnInitialSocialLogin() != null)
-            newRealm.setUpdateProfileOnInitialSocialLogin(rep.isUpdateProfileOnInitialSocialLogin());
-        if (rep.getPrivateKey() == null || rep.getPublicKey() == null) {
-            generateRealmKeys(newRealm);
-        } else {
-            newRealm.setPrivateKeyPem(rep.getPrivateKey());
-            newRealm.setPublicKeyPem(rep.getPublicKey());
-        }
-        if (rep.getLoginTheme() != null) newRealm.setLoginTheme(rep.getLoginTheme());
-        if (rep.getAccountTheme() != null) newRealm.setAccountTheme(rep.getAccountTheme());
-        if (rep.getAdminTheme() != null) newRealm.setAdminTheme(rep.getAdminTheme());
-        if (rep.getEmailTheme() != null) newRealm.setEmailTheme(rep.getEmailTheme());
-
-        if (rep.getRequiredCredentials() != null) {
-            for (String requiredCred : rep.getRequiredCredentials()) {
-                addRequiredCredential(newRealm, requiredCred);
-            }
-        } else {
-            addRequiredCredential(newRealm, CredentialRepresentation.PASSWORD);
-        }
-
-        if (rep.getPasswordPolicy() != null) newRealm.setPasswordPolicy(new PasswordPolicy(rep.getPasswordPolicy()));
-
-        if (rep.getApplications() != null) {
-            Map<String, ApplicationModel> appMap = createApplications(rep, newRealm);
-        }
-
-        if (rep.getRoles() != null) {
-            if (rep.getRoles().getRealm() != null) { // realm roles
-                for (RoleRepresentation roleRep : rep.getRoles().getRealm()) {
-                    createRole(newRealm, roleRep);
-                }
-            }
-            if (rep.getRoles().getApplication() != null) {
-                for (Map.Entry<String, List<RoleRepresentation>> entry : rep.getRoles().getApplication().entrySet()) {
-                    ApplicationModel app = newRealm.getApplicationByName(entry.getKey());
-                    if (app == null) {
-                        throw new RuntimeException("App doesn't exist in role definitions: " + entry.getKey());
-                    }
-                    for (RoleRepresentation roleRep : entry.getValue()) {
-                        RoleModel role = app.addRole(roleRep.getName());
-                        role.setDescription(roleRep.getDescription());
-                    }
-                }
-            }
-            // now that all roles are created, re-iterate and set up composites
-            if (rep.getRoles().getRealm() != null) { // realm roles
-                for (RoleRepresentation roleRep : rep.getRoles().getRealm()) {
-                    RoleModel role = newRealm.getRole(roleRep.getName());
-                    addComposites(role, roleRep, newRealm);
-                }
-            }
-            if (rep.getRoles().getApplication() != null) {
-                for (Map.Entry<String, List<RoleRepresentation>> entry : rep.getRoles().getApplication().entrySet()) {
-                    ApplicationModel app = newRealm.getApplicationByName(entry.getKey());
-                    if (app == null) {
-                        throw new RuntimeException("App doesn't exist in role definitions: " + entry.getKey());
-                    }
-                    for (RoleRepresentation roleRep : entry.getValue()) {
-                        RoleModel role = app.getRole(roleRep.getName());
-                        addComposites(role, roleRep, newRealm);
-                    }
-                }
-            }
-        }
-
-
-        if (rep.getDefaultRoles() != null) {
-            for (String roleString : rep.getDefaultRoles()) {
-                newRealm.addDefaultRole(roleString.trim());
-            }
-        }
-
-        if (rep.getOauthClients() != null) {
-            createOAuthClients(rep, newRealm);
-        }
-
-
-        // Now that all possible roles and applications are created, create scope mappings
-
-        Map<String, ApplicationModel> appMap = newRealm.getApplicationNameMap();
-
-        if (rep.getApplicationScopeMappings() != null) {
-            ApplicationManager manager = new ApplicationManager(this);
-            for (Map.Entry<String, List<ScopeMappingRepresentation>> entry : rep.getApplicationScopeMappings().entrySet()) {
-                ApplicationModel app = appMap.get(entry.getKey());
-                if (app == null) {
-                    throw new RuntimeException("Unable to find application role mappings for app: " + entry.getKey());
-                }
-                manager.createScopeMappings(newRealm, app, entry.getValue());
-            }
-        }
-
-        if (rep.getScopeMappings() != null) {
-            for (ScopeMappingRepresentation scope : rep.getScopeMappings()) {
-                for (String roleString : scope.getRoles()) {
-                    RoleModel role = newRealm.getRole(roleString.trim());
-                    if (role == null) {
-                        role = newRealm.addRole(roleString.trim());
-                    }
-                    ClientModel client = newRealm.findClient(scope.getClient());
-                    client.addScopeMapping(role);
-                }
-
-            }
-        }
-
-        if (rep.getSmtpServer() != null) {
-            newRealm.setSmtpConfig(new HashMap(rep.getSmtpServer()));
-        }
-
-        if (rep.getSocialProviders() != null) {
-            newRealm.setSocialConfig(new HashMap(rep.getSocialProviders()));
-        }
-        if (rep.getLdapServer() != null) {
-            newRealm.setLdapServerConfig(new HashMap(rep.getLdapServer()));
-        }
-
-        if (rep.getAuthenticationProviders() != null) {
-            List<AuthenticationProviderModel> authProviderModels = convertAuthenticationProviders(rep.getAuthenticationProviders());
-            newRealm.setAuthenticationProviders(authProviderModels);
-        }  else {
-            List<AuthenticationProviderModel> authProviderModels = Arrays.asList(AuthenticationProviderModel.DEFAULT_PROVIDER);
-            newRealm.setAuthenticationProviders(authProviderModels);
-        }
-
-        // create users and their role mappings and social mappings
-
-        if (rep.getUsers() != null) {
-            for (UserRepresentation userRep : rep.getUsers()) {
-                UserModel user = createUser(newRealm, userRep, appMap);
-            }
-        }
-    }
-
-    public void addComposites(RoleModel role, RoleRepresentation roleRep, RealmModel realm) {
-        if (roleRep.getComposites() == null) return;
-        if (roleRep.getComposites().getRealm() != null) {
-            for (String roleStr : roleRep.getComposites().getRealm()) {
-                RoleModel realmRole = realm.getRole(roleStr);
-                if (realmRole == null) throw new RuntimeException("Unable to find composite realm role: " + roleStr);
-                role.addCompositeRole(realmRole);
-            }
-        }
-        if (roleRep.getComposites().getApplication() != null) {
-            for (Map.Entry<String, List<String>> entry : roleRep.getComposites().getApplication().entrySet()) {
-                ApplicationModel app = realm.getApplicationByName(entry.getKey());
-                if (app == null) {
-                    throw new RuntimeException("App doesn't exist in role definitions: " + roleRep.getName());
-                }
-                for (String roleStr : entry.getValue()) {
-                    RoleModel appRole = app.getRole(roleStr);
-                    if (appRole == null) throw new RuntimeException("Unable to find composite app role: " + roleStr);
-                    role.addCompositeRole(appRole);
-                }
-
-            }
-
-        }
-
-    }
-
-    public void createRole(RealmModel newRealm, RoleRepresentation roleRep) {
-        RoleModel role = newRealm.addRole(roleRep.getName());
-        if (roleRep.getDescription() != null) role.setDescription(roleRep.getDescription());
-    }
-
-    public void createRole(RealmModel newRealm, ApplicationModel app, RoleRepresentation roleRep) {
-        RoleModel role = app.addRole(roleRep.getName());
-        if (roleRep.getDescription() != null) role.setDescription(roleRep.getDescription());
-    }
-
-
-    public UserModel createUser(RealmModel newRealm, UserRepresentation userRep, Map<String, ApplicationModel> appMap) {
-        UserModel user = session.users().addUser(newRealm, userRep.getId(), userRep.getUsername(), false);
-        user.setEnabled(userRep.isEnabled());
-        user.setEmail(userRep.getEmail());
-        user.setFirstName(userRep.getFirstName());
-        user.setLastName(userRep.getLastName());
-        if (userRep.getAttributes() != null) {
-            for (Map.Entry<String, String> entry : userRep.getAttributes().entrySet()) {
-                user.setAttribute(entry.getKey(), entry.getValue());
-            }
-        }
-        if (userRep.getRequiredActions() != null) {
-            for (String requiredAction : userRep.getRequiredActions()) {
-                user.addRequiredAction(RequiredAction.valueOf(requiredAction));
-            }
-        }
-        if (userRep.getCredentials() != null) {
-            for (CredentialRepresentation cred : userRep.getCredentials()) {
-                UserCredentialModel credential = fromRepresentation(cred);
-                user.updateCredential(credential);
-            }
-        }
-        if (userRep.getAuthenticationLink() != null) {
-            AuthenticationLinkRepresentation link = userRep.getAuthenticationLink();
-            AuthenticationLinkModel authLink = new AuthenticationLinkModel(link.getAuthProvider(), link.getAuthUserId());
-            user.setAuthenticationLink(authLink);
-        }
-        if (userRep.getSocialLinks() != null) {
-            for (SocialLinkRepresentation socialLink : userRep.getSocialLinks()) {
-                SocialLinkModel mappingModel = new SocialLinkModel(socialLink.getSocialProvider(), socialLink.getSocialUserId(), socialLink.getSocialUsername());
-                session.users().addSocialLink(newRealm, user, mappingModel);
-            }
-        }
-        if (userRep.getRealmRoles() != null) {
-            for (String roleString : userRep.getRealmRoles()) {
-                RoleModel role = newRealm.getRole(roleString.trim());
-                if (role == null) {
-                    role = newRealm.addRole(roleString.trim());
-                }
-                user.grantRole(role);
-            }
-        }
-        if (userRep.getApplicationRoles() != null) {
-            ApplicationManager manager = new ApplicationManager(this);
-            for (Map.Entry<String, List<String>> entry : userRep.getApplicationRoles().entrySet()) {
-                ApplicationModel app = appMap.get(entry.getKey());
-                if (app == null) {
-                    throw new RuntimeException("Unable to find application role mappings for app: " + entry.getKey());
-                }
-                manager.createRoleMappings(app, user, entry.getValue());
-            }
-        }
-        return user;
-    }
-
-    public static UserCredentialModel fromRepresentation(CredentialRepresentation cred) {
-        UserCredentialModel credential = new UserCredentialModel();
-        credential.setType(cred.getType());
-        credential.setValue(cred.getValue());
-        return credential;
-=======
-        RepresentationToModel.importRealm(rep, newRealm);
->>>>>>> 09a336c7
-    }
-
-    /**
-     * Query users based on a search string:
-     * <p/>
-     * "Bill Burke" first and last name
-     * "bburke@redhat.com" email
-     * "Burke" lastname or username
-     *
-     * @param searchString
-     * @param realmModel
-     * @return
-     */
-    public List<UserModel> searchUsers(String searchString, RealmModel realmModel) {
-        if (searchString == null) {
-            return Collections.emptyList();
-        }
-        return session.users().searchForUser(searchString.trim(), realmModel);
-    }
-
-}
+package org.keycloak.services.managers;
+
+import org.jboss.logging.Logger;
+import org.keycloak.Config;
+import org.keycloak.exportimport.util.ImportUtils;
+import org.keycloak.models.AccountRoles;
+import org.keycloak.models.AdminRoles;
+import org.keycloak.models.ApplicationModel;
+import org.keycloak.models.Constants;
+import org.keycloak.models.KeycloakSession;
+import org.keycloak.models.ModelProvider;
+import org.keycloak.models.RealmModel;
+import org.keycloak.models.RoleModel;
+import org.keycloak.models.UserModel;
+import org.keycloak.models.UserSessionProvider;
+import org.keycloak.models.utils.KeycloakModelUtils;
+import org.keycloak.models.utils.RepresentationToModel;
+import org.keycloak.representations.idm.RealmAuditRepresentation;
+import org.keycloak.representations.idm.RealmRepresentation;
+
+import java.util.Collections;
+import java.util.HashSet;
+import java.util.List;
+
+/**
+ * Per request object
+ *
+ * @author <a href="mailto:bill@burkecentral.com">Bill Burke</a>
+ * @version $Revision: 1 $
+ */
+public class RealmManager {
+    protected static final Logger logger = Logger.getLogger(RealmManager.class);
+
+    protected KeycloakSession session;
+    protected ModelProvider model;
+    protected String contextPath = "";
+
+    public String getContextPath() {
+        return contextPath;
+    }
+
+    public void setContextPath(String contextPath) {
+        this.contextPath = contextPath;
+    }
+
+    public RealmManager(KeycloakSession session) {
+        this.session = session;
+        this.model = session.model();
+    }
+
+    public KeycloakSession getSession() {
+        return session;
+    }
+
+    public RealmModel getKeycloakAdminstrationRealm() {
+        return getRealm(Config.getAdminRealm());
+    }
+
+    public RealmModel getRealm(String id) {
+        return model.getRealm(id);
+    }
+
+    public RealmModel getRealmByName(String name) {
+        return model.getRealmByName(name);
+    }
+
+    public RealmModel createRealm(String name) {
+        return createRealm(name, name);
+    }
+
+    public RealmModel createRealm(String id, String name) {
+        if (id == null) id = KeycloakModelUtils.generateId();
+        RealmModel realm = model.createRealm(id, name);
+        realm.setName(name);
+
+        // setup defaults
+        setupRealmDefaults(realm);
+
+        setupMasterAdminManagement(realm);
+        setupRealmAdminManagement(realm);
+        setupAccountManagement(realm);
+        setupAdminConsole(realm);
+
+        realm.setAuditListeners(Collections.singleton("jboss-logging"));
+
+        return realm;
+    }
+
+    protected void setupAdminConsole(RealmModel realm) {
+        ApplicationModel adminConsole = realm.getApplicationByName(Constants.ADMIN_CONSOLE_APPLICATION);
+        if (adminConsole == null) adminConsole = new ApplicationManager(this).createApplication(realm, Constants.ADMIN_CONSOLE_APPLICATION);
+        String baseUrl = contextPath + "/admin/" + realm.getName() + "/console";
+        adminConsole.setBaseUrl(baseUrl + "/index.html");
+        adminConsole.setEnabled(true);
+        adminConsole.setPublicClient(true);
+        adminConsole.addRedirectUri(baseUrl + "/*");
+
+        RoleModel adminRole;
+        if (realm.getName().equals(Config.getAdminRealm())) {
+            adminRole = realm.getRole(AdminRoles.ADMIN);
+        } else {
+            String realmAdminApplicationName = getRealmAdminApplicationName(realm);
+            ApplicationModel realmAdminApp = realm.getApplicationByName(realmAdminApplicationName);
+            adminRole = realmAdminApp.getRole(AdminRoles.REALM_ADMIN);
+        }
+        adminConsole.addScopeMapping(adminRole);
+    }
+
+    public String getRealmAdminApplicationName(RealmModel realm) {
+        return "realm-management";
+    }
+
+
+
+    protected void setupRealmDefaults(RealmModel realm) {
+        // brute force
+        realm.setBruteForceProtected(false); // default settings off for now todo set it on
+        realm.setMaxFailureWaitSeconds(900);
+        realm.setMinimumQuickLoginWaitSeconds(60);
+        realm.setWaitIncrementSeconds(60);
+        realm.setQuickLoginCheckMilliSeconds(1000);
+        realm.setMaxDeltaTimeSeconds(60 * 60 * 12); // 12 hours
+        realm.setFailureFactor(30);
+    }
+
+    public boolean removeRealm(RealmModel realm) {
+        boolean removed = model.removeRealm(realm.getId());
+        if (removed) {
+            new ApplicationManager(this).removeApplication(getKeycloakAdminstrationRealm(), realm.getMasterAdminApp());
+
+            UserSessionProvider sessions = session.sessions();
+            if (sessions != null) {
+                sessions.onRealmRemoved(realm);
+            }
+        }
+        return removed;
+    }
+
+    public void updateRealmAudit(RealmAuditRepresentation rep, RealmModel realm) {
+        realm.setAuditEnabled(rep.isAuditEnabled());
+        realm.setAuditExpiration(rep.getAuditExpiration() != null ? rep.getAuditExpiration() : 0);
+        if (rep.getAuditListeners() != null) {
+            realm.setAuditListeners(new HashSet<String>(rep.getAuditListeners()));
+        }
+    }
+
+    // Should be RealmManager moved to model/api instead of referencing methods this way?
+    private void setupMasterAdminManagement(RealmModel realm) {
+        ImportUtils.setupMasterAdminManagement(model, realm);
+    }
+
+    private void setupRealmAdminManagement(RealmModel realm) {
+        if (realm.getName().equals(Config.getAdminRealm())) { return; } // don't need to do this for master realm
+
+        ApplicationManager applicationManager = new ApplicationManager(new RealmManager(session));
+
+        String realmAdminApplicationName = getRealmAdminApplicationName(realm);
+        ApplicationModel realmAdminApp = realm.getApplicationByName(realmAdminApplicationName);
+        if (realmAdminApp == null) {
+            realmAdminApp = applicationManager.createApplication(realm, realmAdminApplicationName);
+        }
+        RoleModel adminRole = realmAdminApp.addRole(AdminRoles.REALM_ADMIN);
+        realmAdminApp.setBearerOnly(true);
+
+        for (String r : AdminRoles.ALL_REALM_ROLES) {
+            RoleModel role = realmAdminApp.addRole(r);
+            adminRole.addCompositeRole(role);
+        }
+    }
+
+
+    private void setupAccountManagement(RealmModel realm) {
+        ApplicationModel application = realm.getApplicationNameMap().get(Constants.ACCOUNT_MANAGEMENT_APP);
+        if (application == null) {
+            application = new ApplicationManager(this).createApplication(realm, Constants.ACCOUNT_MANAGEMENT_APP);
+            application.setEnabled(true);
+            String base = contextPath + "/realms/" + realm.getName() + "/account";
+            String redirectUri = base + "/*";
+            application.addRedirectUri(redirectUri);
+            application.setBaseUrl(base);
+
+            for (String role : AccountRoles.ALL) {
+                application.addDefaultRole(role);
+            }
+        }
+    }
+
+    public RealmModel importRealm(RealmRepresentation rep) {
+        String id = rep.getId();
+        if (id == null) {
+            id = KeycloakModelUtils.generateId();
+        }
+        RealmModel realm = createRealm(id, rep.getRealm());
+        importRealm(rep, realm);
+        return realm;
+    }
+
+    public void importRealm(RealmRepresentation rep, RealmModel newRealm) {
+        RepresentationToModel.importRealm(session, rep, newRealm);
+    }
+
+    /**
+     * Query users based on a search string:
+     * <p/>
+     * "Bill Burke" first and last name
+     * "bburke@redhat.com" email
+     * "Burke" lastname or username
+     *
+     * @param searchString
+     * @param realmModel
+     * @return
+     */
+    public List<UserModel> searchUsers(String searchString, RealmModel realmModel) {
+        if (searchString == null) {
+            return Collections.emptyList();
+        }
+        return session.users().searchForUser(searchString.trim(), realmModel);
+    }
+
+}