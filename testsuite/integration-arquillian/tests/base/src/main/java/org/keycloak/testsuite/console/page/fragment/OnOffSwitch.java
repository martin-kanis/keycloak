/*
 * JBoss, Home of Professional Open Source
 *
 * Copyright 2013 Red Hat, Inc. and/or its affiliates.
 *
 * Licensed under the Apache License, Version 2.0 (the "License");
 * you may not use this file except in compliance with the License.
 * You may obtain a copy of the License at
 *
 *     http://www.apache.org/licenses/LICENSE-2.0
 *
 * Unless required by applicable law or agreed to in writing, software
 * distributed under the License is distributed on an "AS IS" BASIS,
 * WITHOUT WARRANTIES OR CONDITIONS OF ANY KIND, either express or implied.
 * See the License for the specific language governing permissions and
 * limitations under the License.
 */
package org.keycloak.testsuite.console.page.fragment;

import org.jboss.arquillian.graphene.fragment.Root;
import org.jboss.arquillian.test.api.ArquillianResource;
import static org.keycloak.testsuite.util.WaitUtils.waitUntilElement;
import org.openqa.selenium.By;
import org.openqa.selenium.WebElement;
import org.openqa.selenium.interactions.Actions;

/**
 *
 * @author Petr Mensik
 */
public class OnOffSwitch {

    @Root
    private WebElement root;

    @ArquillianResource
    private Actions actions;

    public OnOffSwitch() {
    }

    public OnOffSwitch(WebElement root, Actions actions) {
        this.root = root;
        this.actions = actions;
    }

    public boolean isOn() {
        waitUntilElement(root).is().present();
        return root.findElement(By.tagName("input")).isSelected();
    }

    private void click() {
<<<<<<< HEAD
        waitAjaxForElement(root);
        actions.moveToElement(root.findElement(By.tagName("label")))
=======
        waitUntilElement(root).is().present();
        actions.moveToElement(root.findElements(By.tagName("span")).get(0))
>>>>>>> 4a57bcc0
                .click().build().perform();
    }

    public void toggle() {
        click();
    }

    public void on() {
        if (!isOn()) {
            click();
        }
    }

    public void off() {
        if (isOn()) {
            click();
        }
    }

    public void setOn(boolean on) {
        if ((on && !isOn())
                || (!on && isOn())) {
            click(); // click if requested value differs from the actual value
        }
    }

}<|MERGE_RESOLUTION|>--- conflicted
+++ resolved
@@ -50,13 +50,10 @@
     }
 
     private void click() {
-<<<<<<< HEAD
         waitAjaxForElement(root);
         actions.moveToElement(root.findElement(By.tagName("label")))
-=======
         waitUntilElement(root).is().present();
         actions.moveToElement(root.findElements(By.tagName("span")).get(0))
->>>>>>> 4a57bcc0
                 .click().build().perform();
     }
 
